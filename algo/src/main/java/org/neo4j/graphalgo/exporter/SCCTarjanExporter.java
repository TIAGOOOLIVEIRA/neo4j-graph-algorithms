package org.neo4j.graphalgo.exporter;

import com.carrotsearch.hppc.IntSet;
import com.carrotsearch.hppc.ObjectArrayList;
import com.carrotsearch.hppc.cursors.IntCursor;
import com.carrotsearch.hppc.cursors.ObjectCursor;
import org.neo4j.graphalgo.api.IdMapping;
import org.neo4j.graphalgo.core.utils.AbstractExporter;
<<<<<<< HEAD
import org.neo4j.kernel.api.exceptions.EntityNotFoundException;
import org.neo4j.kernel.api.exceptions.InvalidTransactionTypeKernelException;
import org.neo4j.kernel.api.exceptions.legacyindex.AutoIndexingKernelException;
import org.neo4j.kernel.api.exceptions.schema.ConstraintValidationException;
import org.neo4j.kernel.api.exceptions.schema.IllegalTokenNameException;
=======
import org.neo4j.kernel.api.exceptions.KernelException;
>>>>>>> 82e4eeb8
import org.neo4j.kernel.api.properties.DefinedProperty;
import org.neo4j.kernel.internal.GraphDatabaseAPI;

import java.util.concurrent.atomic.AtomicInteger;
import java.util.function.Consumer;

/**
 * @author mknblch
 */
public class SCCTarjanExporter extends AbstractExporter<ObjectArrayList<IntSet>> {

    private IdMapping idMapping;
    private int writePropertyId;
    private AtomicInteger set = new AtomicInteger(0);

    public SCCTarjanExporter(GraphDatabaseAPI api) {
        super(api);
    }

    public SCCTarjanExporter withIdMapping(IdMapping idMapping) {
        this.idMapping = idMapping;
        return this;
    }

    public SCCTarjanExporter withWriteProperty(String writeProperty) {
        this.writePropertyId = getOrCreatePropertyId(writeProperty);
        return this;
    }

    @Override
    public void write(ObjectArrayList<IntSet> data) {
        writeInTransaction(write -> {
            for (ObjectCursor<IntSet> oCursor : data) {
                final DefinedProperty property =
                        DefinedProperty.intProperty(writePropertyId, set.incrementAndGet());
                oCursor.value.forEach((Consumer<IntCursor>) iCursor -> {
                    try {
                        write.nodeSetProperty(idMapping.toOriginalNodeId(iCursor.value),
                                property);
<<<<<<< HEAD
                    } catch (EntityNotFoundException
                            | ConstraintValidationException
                            | InvalidTransactionTypeKernelException
                            | AutoIndexingKernelException e) {
=======
                    } catch (KernelException e) {
>>>>>>> 82e4eeb8
                        throw new RuntimeException(e);
                    }
                });
            }
        });
    }
}<|MERGE_RESOLUTION|>--- conflicted
+++ resolved
@@ -6,15 +6,7 @@
 import com.carrotsearch.hppc.cursors.ObjectCursor;
 import org.neo4j.graphalgo.api.IdMapping;
 import org.neo4j.graphalgo.core.utils.AbstractExporter;
-<<<<<<< HEAD
-import org.neo4j.kernel.api.exceptions.EntityNotFoundException;
-import org.neo4j.kernel.api.exceptions.InvalidTransactionTypeKernelException;
-import org.neo4j.kernel.api.exceptions.legacyindex.AutoIndexingKernelException;
-import org.neo4j.kernel.api.exceptions.schema.ConstraintValidationException;
-import org.neo4j.kernel.api.exceptions.schema.IllegalTokenNameException;
-=======
 import org.neo4j.kernel.api.exceptions.KernelException;
->>>>>>> 82e4eeb8
 import org.neo4j.kernel.api.properties.DefinedProperty;
 import org.neo4j.kernel.internal.GraphDatabaseAPI;
 
@@ -54,14 +46,7 @@
                     try {
                         write.nodeSetProperty(idMapping.toOriginalNodeId(iCursor.value),
                                 property);
-<<<<<<< HEAD
-                    } catch (EntityNotFoundException
-                            | ConstraintValidationException
-                            | InvalidTransactionTypeKernelException
-                            | AutoIndexingKernelException e) {
-=======
                     } catch (KernelException e) {
->>>>>>> 82e4eeb8
                         throw new RuntimeException(e);
                     }
                 });
