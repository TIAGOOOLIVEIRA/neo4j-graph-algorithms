package org.neo4j.graphalgo.impl.msbfs;

import org.neo4j.graphalgo.api.IdMapping;
import org.neo4j.graphalgo.api.RelationshipIterator;
import org.neo4j.graphalgo.core.utils.ParallelUtil;
import org.neo4j.graphdb.Direction;

import java.util.AbstractCollection;
import java.util.Arrays;
import java.util.Collection;
import java.util.Iterator;
import java.util.concurrent.ExecutorService;
import java.util.concurrent.TimeUnit;

/**
 * Multi Source Breadth First Search implemented as described in [1].
 * <p>
 * The benefit of running this MS-BFS instead of multiple execution of a regular
 * BFS for every source is that the MS-BFS algorithm can collapse traversals that are
 * the same for multiple nodes. If any two or more given BFSs would traverse the same nodes
 * at the same iteration depth, the MS-BFS will traverse only once and group all sources
 * for this traversal.
 * <p>
 * The consumer of this algorithm provides a callback function, the gets called
 * with:
 * <ul>
 * <li>the node id where the BFS traversal is at</li>
 * <li>the depth or BFS iteration at which this node is traversed</li>
 * <li>a lazily evaluated list of all source nodes that have arrived at this node at the same depth/iteration</li>
 * </ul>
 * The sources iterator is only valid during the execution of the callback and
 * should not be stored.
 * <p>
 * We use a fixed {@code ω} (OMEGA) of 32, which allows us to implement the
 * seen/visitNext bit sets as a packed long which improves memory locality
 * as suggested in 4.1. of the paper.
 * If the number of sources exceed 32, multiple instances of MS-BFS are run
 * in parallel.
 * <p>
 * If the MS-BFS runs in parallel, the callback may be executed from multiple threads
 * at the same time. The implementation should therefore be thread-safe.
 * <p>
 * The algorithm provides two invariants:
 * <ul>
 * <li>
 * For a single thread, a single node is traversed at most once at a given depth
 * – That is, the combination of {@code (nodeId, depth)} appears at most once per thread.
 * It may be that a node is traversed multiple times, but then always at different depths.
 * </li>
 * <li>
 * For multiple threads, the {@code (nodeId, depth)} may appear multiple times, but then always
 * for different sources.
 * </li>
 * </ul>
 * <p>
 * [1]: <a href="http://www.vldb.org/pvldb/vol8/p449-then.pdf">The More the Merrier: Efficient Multi-Source Graph Traversal</a>
 */
public final class MultiSourceBFS implements Runnable {

    // how many sources can be traversed simultaneously
    static final int OMEGA = 32;

    private final ThreadLocal<MultiBitSet32> visits;
    private final ThreadLocal<BiMultiBitSet32> nextAndSeens;

    private final IdMapping nodeIds;
    private final RelationshipIterator relationships;
    private final Direction direction;
    private final BfsConsumer perNodeAction;
    private final int[] startNodes;
    private int nodeOffset, sourceNodeCount;

    public MultiSourceBFS(
            IdMapping nodeIds,
            RelationshipIterator relationships,
            Direction direction,
            BfsConsumer perNodeAction,
            int... startNodes) {
        this.nodeIds = nodeIds;
        this.relationships = relationships;
        this.direction = direction;
        this.perNodeAction = perNodeAction;
        this.startNodes = (startNodes != null && startNodes.length > 0) ? startNodes : null;
        if (this.startNodes != null) {
            Arrays.sort(this.startNodes);
        }
        this.visits = new VisitLocal(nodeIds.nodeCount());
        this.nextAndSeens = new NextAndSeenLocal(nodeIds.nodeCount());
    }

    private MultiSourceBFS(
            IdMapping nodeIds,
            RelationshipIterator relationships,
            Direction direction,
            BfsConsumer perNodeAction,
            ThreadLocal<MultiBitSet32> visits,
            ThreadLocal<BiMultiBitSet32> nextAndSeens,
            int... startNodes) {
        assert startNodes != null && startNodes.length > 0;
        this.nodeIds = nodeIds;
        this.relationships = relationships;
        this.direction = direction;
        this.perNodeAction = perNodeAction;
        this.startNodes = startNodes;
        this.visits = visits;
        this.nextAndSeens = nextAndSeens;
    }

    private MultiSourceBFS(
            IdMapping nodeIds,
            RelationshipIterator relationships,
            Direction direction,
            BfsConsumer perNodeAction,
            int nodeOffset,
            int sourceNodeCount,
            ThreadLocal<MultiBitSet32> visits,
            ThreadLocal<BiMultiBitSet32> nextAndSeens) {
        this.nodeIds = nodeIds;
        this.relationships = relationships;
        this.direction = direction;
        this.perNodeAction = perNodeAction;
        this.startNodes = null;
        this.nodeOffset = nodeOffset;
        this.sourceNodeCount = sourceNodeCount;
        this.visits = visits;
        this.nextAndSeens = nextAndSeens;
    }

    /**
     * Runs MS-BFS, possibly in parallel.
     */
    public void run(int concurrency, ExecutorService executor) {
        int sourceLength = sourceLength();
        int threads = ParallelUtil.threadSize(OMEGA, sourceLength);
        Collection<MultiSourceBFS> bfss = allSourceBfss(threads);
        if (!ParallelUtil.canRunInParallel(executor)) {
            // fallback to sequentially running all MS-BFS instances
            executor = null;
        }
        ParallelUtil.runWithConcurrency(
                concurrency,
                bfss,
<<<<<<< HEAD
=======
                threads << 2,
                100L,
                TimeUnit.MICROSECONDS,
>>>>>>> 82e4eeb8
                executor);
    }

    /**
     * Runs MS-BFS, always single-threaded. Requires that there are at most
     * 32 startNodes. If there are more, {@link #run(int, ExecutorService)} must be used.
     */
    @Override
    public void run() {
        assert sourceLength() <= OMEGA : "more than " + OMEGA + " sources not supported";

        SourceNodes sourceNodes = startNodes != null
                ? new SourceNodes(startNodes)
                : new SourceNodes(nodeOffset, sourceNodeCount);

        MultiBitSet32 visit = visits.get();
        BiMultiBitSet32 nextAndSeen = nextAndSeens.get();

        if (startNodes != null) {
            nextAndSeen.setAuxBits(startNodes);
            for (int i = 0; i < startNodes.length; i++) {
                visit.setBit(startNodes[i], i);
            }
        } else {
            nextAndSeen.setAuxBits(nodeOffset, sourceNodeCount);
            for (int i = 0; i < sourceNodeCount; i++) {
                visit.setBit(i + nodeOffset, i);
            }
        }

        int depth = 0;

        while (true) {
            int nodeId = -1;
            while ((nodeId = visit.nextSetNodeId(nodeId + 1)) >= 0) {
                int nodeVisit = visit.get(nodeId);
                assert nodeVisit != 0;
                relationships.forEachRelationship(
                        nodeId,
                        direction,
                        (src, tgt, rel) -> {
                            nextAndSeen.union(tgt, nodeVisit);
                            return true;
                        });
            }

            depth++;
            nodeId = -1;
            // TODO: implement Direction-Optimized Traversal (4.1.2.)
            while ((nodeId = nextAndSeen.nextSetNodeId(nodeId + 1)) >= 0) {
                int D = nextAndSeen.unionDifference(nodeId);
                if (D != 0) {
                    sourceNodes.reset(D);
                    perNodeAction.accept(nodeId, depth, sourceNodes);
                }
            }

            if (!nextAndSeen.copyInto(visit)) {
                // nothing more to visit, stop bfs
                return;
            }
        }
    }

    private int sourceLength() {
        if (startNodes != null) {
            return startNodes.length;
        }
        if (sourceNodeCount == 0) {
            return nodeIds.nodeCount();
        }
        return sourceNodeCount;
    }

    // lazily creates MS-BFS instances for OMEGA sized source chunks
    private Collection<MultiSourceBFS> allSourceBfss(int threads) {
        if (startNodes == null) {
            int sourceLength = nodeIds.nodeCount();
            return new ParallelMultiSources(threads, sourceLength) {
                @Override
                MultiSourceBFS next(final int from, final int length) {
                    return new MultiSourceBFS(
                            nodeIds,
                            relationships,
                            direction,
                            perNodeAction,
                            from,
                            length,
                            visits,
                            nextAndSeens
                    );
                }
            };
        }
        int[] startNodes = this.startNodes;
        int sourceLength = startNodes.length;
        return new ParallelMultiSources(threads, sourceLength) {
            @Override
            MultiSourceBFS next(final int from, final int length) {
                return new MultiSourceBFS(
                        nodeIds,
                        relationships,
                        direction,
                        perNodeAction,
                        visits,
                        nextAndSeens,
                        Arrays.copyOfRange(startNodes, from, from + length)
                );
            }
        };
    }

    @Override
    public String toString() {
        if (startNodes != null && startNodes.length > 0) {
            return "MSBFS{" + startNodes[0] +
                    " .. " + (startNodes[startNodes.length - 1] + 1) +
                    " (" + startNodes.length +
                    ")}";
        }
        return "MSBFS{" + nodeOffset +
                " .. " + (nodeOffset + sourceNodeCount) +
                " (" + sourceNodeCount +
                ")}";
    }

    private static final class SourceNodes implements BfsSources {
        private final int[] sourceNodes;
        private final int maxPos;
        private final int startPos;
        private final int offset;
        private int sourceMask;
        private int pos;

        private SourceNodes(int[] sourceNodes) {
            assert sourceNodes.length <= OMEGA;
            this.sourceNodes = sourceNodes;
            this.maxPos = sourceNodes.length;
            this.offset = 0;
            this.startPos = -1;
        }

        private SourceNodes(int offset, int length) {
            assert length <= OMEGA;
            this.sourceNodes = null;
            this.maxPos = length;
            this.offset = offset;
            this.startPos = -1;
        }

        public void reset() {
            this.pos = startPos;
            fetchNext();
        }

        void reset(int sourceMask) {
            this.sourceMask = sourceMask;
            reset();
        }

        @Override
        public boolean hasNext() {
            return pos < maxPos;
        }

        @Override
        public int next() {
            int current = this.pos;
            fetchNext();
            return sourceNodes != null ? sourceNodes[current] : current + offset;
        }

        @Override
        public int size() {
            return Integer.bitCount(sourceMask);
        }

        private void fetchNext() {
            //noinspection StatementWithEmptyBody
            while (++pos < maxPos && (sourceMask & (1 << pos)) == 0)
                ;
        }
    }

    private static abstract class ParallelMultiSources extends AbstractCollection<MultiSourceBFS> implements Iterator<MultiSourceBFS> {
        private final int threads;
        private final int sourceLength;
        private int start = 0;
        private int i = 0;

        private ParallelMultiSources(int threads, int sourceLength) {
            this.threads = threads;
            this.sourceLength = sourceLength;
        }

        @Override
        public boolean hasNext() {
            return i < threads;
        }

        @Override
        public int size() {
            return threads;
        }

        @Override
        public Iterator<MultiSourceBFS> iterator() {
            start = 0;
            i = 0;
            return this;
        }

        @Override
        public MultiSourceBFS next() {
            int len = Math.min(OMEGA, sourceLength - start);
            MultiSourceBFS bfs = next(start, len);
            start += len;
            i++;
            return bfs;
        }

        abstract MultiSourceBFS next(int from, int length);
    }

    private static final class VisitLocal extends ThreadLocal<MultiBitSet32> {
        private final int nodeCount;

        private VisitLocal(final int nodeCount) {
            this.nodeCount = nodeCount;
        }

        @Override
        protected MultiBitSet32 initialValue() {
            return new MultiBitSet32(nodeCount);
        }
    }

    private static final class NextAndSeenLocal extends ThreadLocal<BiMultiBitSet32> {
        private final int nodeCount;

        private NextAndSeenLocal(final int nodeCount) {
            this.nodeCount = nodeCount;
        }

        @Override
        protected BiMultiBitSet32 initialValue() {
            return new BiMultiBitSet32(nodeCount);
        }
    }
}<|MERGE_RESOLUTION|>--- conflicted
+++ resolved
@@ -140,12 +140,9 @@
         ParallelUtil.runWithConcurrency(
                 concurrency,
                 bfss,
-<<<<<<< HEAD
-=======
                 threads << 2,
                 100L,
                 TimeUnit.MICROSECONDS,
->>>>>>> 82e4eeb8
                 executor);
     }
 
